package config

import (
	_ "embed"
	"encoding/json"
	"fmt"
	"log"
	"os"
	"path/filepath"
	"regexp"
	"sort"
	"strings"
	"time"

	"cuelang.org/go/cue"
	"cuelang.org/go/cue/cuecontext"
	"cuelang.org/go/cue/errors"
	"cuelang.org/go/cue/format"
	"cuelang.org/go/cue/load"
	"cuelang.org/go/cue/parser"
	"github.com/robfig/cron/v3"
	"github.com/rogpeppe/retry"
)

var (
	pathWithDefaults = cue.MakePath(cue.Def("#WithDefaults"))
	pathRuntime      = cue.MakePath(cue.Str("runtime"))
	pathConfig       = cue.MakePath(cue.Str("config"))
)

// Load loads the configuration at the given directory, with any configuration tags, and returns it.
// On error, the error value may contain an Error value
// containing multiple errors.
func Load(configDir string, tags []string, paths []string) (*Config, error) {
	cfg, err := load0(configDir, tags, paths)
	if err == nil {
		return cfg, nil
	}
	if errors.As(err, new(errors.Error)) {
		err = &ConfigError{
			err: err,
		}
	}
	return nil, err
}

func load0(configDir string, tags []string, paths []string) (*Config, error) {
	info, err := os.Stat(configDir)
	if err != nil {
		return nil, err
	}
	if !info.IsDir() {
		// TODO allow YAML/JSON too?
		return nil, fmt.Errorf("config %q must be a directory", configDir)
	}
	wd, err := os.Getwd()
	if err != nil {
		return nil, err
	}
	if !filepath.IsAbs(configDir) {
		configDir = filepath.Join(wd, configDir)
	}
	// runtime holds the values that are provided to the configuration
	// from which everything else derives.
	runtime := &RuntimeConfig{
		CWD:         wd,
		Environment: make(map[string]string),
	}
	for _, v := range os.Environ() {
		vv := strings.SplitN(v, "=", 2)
		runtime.Environment[vv[0]] = vv[1]
	}

	// Load the configuration, which will be incomplete initially
	// as we haven't yet unified with the runtime config.
	ctx := cuecontext.New()
	insts := load.Instances([]string{"."}, &load.Config{
		Dir:  configDir,
		Tags: tags,
	})

	if len(insts) != 1 {
		return nil, fmt.Errorf("wrong instance count")
	}

	inst := insts[0]
	if err := inst.Err; err != nil {
		return nil, fmt.Errorf("cannot load CUE instance in %q: %w", configDir, err)
	}

	for _, path := range paths {
		by, err := os.ReadFile(path)
		if err != nil {
<<<<<<< HEAD
			return nil, fmt.Errorf("cannot read CUE path: %w", err)
=======
			return nil, fmt.Errorf("cannot read CUE file: %w", path, err)
>>>>>>> 817b1cea
		}

		fi, err := parser.ParseFile(path, by)
		if err != nil {
			return nil, fmt.Errorf("cannot parse CUE file %q: %w", path, err)
		}

		if err := inst.AddSyntax(fi); err != nil {
			return nil, fmt.Errorf("cannot process CUE file %q: %w", path, err)
		}
	}

	val := ctx.BuildInstance(inst)
	if err := val.Err(); err != nil {
		return nil, fmt.Errorf("cannot build configuration: %w", err)
	}
	// Make sure the config value is there before we fill it in with
	// our own schema.
	if val := val.LookupPath(pathConfig); val.Err() != nil {
		return nil, fmt.Errorf("cannot get \"gopm\" value containing configuration: %w", val.Err())
	}

	// Load the schema and defaults from our embedded CUE file (see schema.cue).
	lschema, err := getLocalSchema(ctx)
	if err != nil {
		return nil, fmt.Errorf("cannot get local schema: %w", err)
	}
	// Unify the user's configuration with the schema.
	val = val.Unify(lschema)

	// Fill in the runtime config, which should complete everything.
	val = val.FillPath(pathRuntime, runtime)

	// Check that it's all OK.
	if err := val.Validate(
		cue.Attributes(true),
		cue.Definitions(true),
		cue.Hidden(true),
		cue.Concrete(true),
	); err != nil {
		return nil, fmt.Errorf("config validation failed: %w", err)
	}

	// Get completed configuration.
	// Note: do this after validation because if we do it before,
	// we can hide useful error messages.
	val = val.LookupPath(pathConfig)

	// Export to JSON, then reimport, so we can apply our own defaults without
	// conflicting with any defaults applied by the user's configuration.
	data, err := val.MarshalJSON()
	if err != nil {
		return nil, fmt.Errorf("cannot marshal: %w", err)
	}
	val = ctx.Encode(json.RawMessage(data))
	if err := val.Err(); err != nil {
		return nil, fmt.Errorf("cannot reencode configuration as CUE: %w", err)
	}

	// Get the local defaults and apply the completed config to them.
	val = lschema.LookupPath(pathWithDefaults).FillPath(pathConfig, val)
	if err := val.Err(); err != nil {
		return nil, fmt.Errorf("cannot fill out defaults: %w", err)
	}
	val = val.FillPath(pathRuntime, runtime)
	if err := val.Err(); err != nil {
		return nil, fmt.Errorf("cannot fill runtime: %w", err)
	}

	// Decode into the final Config value.
	var cfg Config
	if err := val.LookupPath(pathConfig).Decode(&cfg); err != nil {
		return nil, fmt.Errorf("cannot decode into config: %w", err)
	}

	// TODO check for path conflicts in files (or we could do that in the schema, I guess,
	// although the error report would be more opaque).

	if err := cfg.verifyDependencies(); err != nil {
		return nil, err
	}
	if cfg.GRPCServer == nil && cfg.HTTPServer == nil {
		return nil, fmt.Errorf("configuration in %q must specify at least one of grpc_server or http_server", configDir)
	}
	return &cfg, nil
}

// verifiyDependencies verifies the program depends_on fields
// and also populates the TopoSortedPrograms field.
func (cfg *Config) verifyDependencies() error {
	if err := cfg.checkDepsExist(); err != nil {
		return err
	}
	sorted, cycles := topoSort(cfg.Programs)
	if len(cycles) > 0 {
		return fmt.Errorf("cycles detected in program dependencies: %v", dumpCycles(cycles))
	}
	// This is a horrible O(>n^2) algorithm but n is gonna be very small.
	// What's the name for what this is doing anyway?
	var sortedProgs [][]*Program
	for i := 0; i < len(sorted); i++ {
		if sorted[i] == "" {
			// It's already been taken.
			continue
		}
		cohort := make([]*Program, 0, 1)
		cohortSet := make(map[*Program]bool)
		// Take all the programs that don't have dependencies on
		// the current cohort.
		for j := i; j < len(sorted); j++ {
			if sorted[j] == "" {
				continue
			}
			p := cfg.Programs[sorted[j]]
			if !cfg.dependsOn(p, cohortSet) {
				cohort = append(cohort, p)
				cohortSet[p] = true
				sorted[j] = ""
			}
		}
		// Sort for consistency.
		sort.Slice(cohort, func(i, j int) bool {
			return cohort[i].Name < cohort[j].Name
		})
		sortedProgs = append(sortedProgs, cohort)
	}
	cfg.TopoSortedPrograms = sortedProgs
	return nil
}

func (cfg *Config) checkDepsExist() error {
	for _, p := range cfg.Programs {
		for dep := range p.DependsOn {
			if cfg.Programs[dep] == nil {
				return fmt.Errorf("program %q has dependency on non-existent program %q", p.Name, dep)
			}
		}
	}
	return nil
}

func dumpCUE(what string, val cue.Value) {
	node := val.Syntax(cue.Hidden(true), cue.Docs(true), cue.Optional(true), cue.Definitions(true), cue.Attributes(true))
	data, err := format.Node(node, format.TabIndent(true))
	if err != nil {
		log.Printf("%s: cannot dump: %v", what, node)
		return
	}
	log.Printf("%s:\n%s\n", what, data)
}

//go:embed schema.cue
var schema []byte

// getLocalSchema returns the schema info from schema.cue.
func getLocalSchema(ctx *cue.Context) (cue.Value, error) {
	insts := load.Instances([]string{"/schema.cue"}, &load.Config{
		Overlay: map[string]load.Source{
			"/schema.cue": load.FromBytes(schema),
		},
	})
	vals, err := ctx.BuildInstances(insts)
	if err != nil {
		return cue.Value{}, fmt.Errorf("cannot build instances for local schema: %w", err)
	}
	if len(vals) != 1 {
		return cue.Value{}, fmt.Errorf("expected 1 value, got %d", len(insts))
	}
	return vals[0], nil
}

// Config defines the gopm configuration data.
type Config struct {
	// Root holds the root of the filesystem.
	Root string `json:"root"`

	Environment map[string]string   `json:"environment"`
	HTTPServer  *Server             `json:"http_server"`
	GRPCServer  *Server             `json:"grpc_server"`
	Programs    map[string]*Program `json:"programs"`
	FileSystem  map[string]*File    `json:"filesystem"`

	// TopoSortedPrograms holds all the programs in topologically
	// sorted order (children before parents). It's populated
	// after reading the configuration.
	// Each element in the slice a slice of independent programs:
	// that is, all the programs in TopoSortedPrograms[i] must
	// started before all the programs in TopoSortedPrograms[i+1]
	// but there's no relationship between them.
	TopoSortedPrograms [][]*Program `json:"-"`
}

type File struct {
	Name    string `json:"name"`
	Path    string `json:"path"`
	Content string `json:"content"`
}

type RuntimeConfig struct {
	Environment map[string]string `json:"environment"`
	CWD         string            `json:"cwd"`
}

type Program struct {
	Name                    string            `json:"name"`
	Directory               string            `json:"directory"`
	Command                 string            `json:"command"`
	Probe                   *Probe            `json:"probe,omitempty"`
	Description             string            `json:"description,omitempty"`
	Shell                   string            `json:"shell"`
	Environment             map[string]string `json:"environment"`
	User                    string            `json:"user"`
	ExitCodes               []int             `json:"exit_codes"`
	RestartPause            Duration          `json:"restart_pause"`
	StartRetries            int               `json:"start_retries"`
	Oneshot                 bool              `json:"oneshot"`
	StartSeconds            Duration          `json:"start_seconds"`
	Cron                    *CronSchedule     `json:"cron,omitempty"`
	AutoStart               bool              `json:"auto_start"`
	AutoRestart             *bool             `json:"auto_restart,omitempty"`
	RestartDirectoryMonitor string            `json:"restart_directory_monitor"`
	RestartFilePattern      string            `json:"restart_file_pattern"`
	StopSignals             []Signal          `json:"stop_signals,omitempty"`
	StopWaitSeconds         Duration          `json:"stop_wait_seconds"`
	StopAsGroup             bool              `json:"stop_as_group"`
	KillAsGroup             bool              `json:"kill_as_group"`
	LogFile                 string            `json:"logfile"`
	LogFileBackups          int               `json:"logfile_backups"`
	LogFileMaxBytes         int64             `json:"logfile_max_bytes"`
	LogFileMaxBacklogBytes  int               `json:"logfile_max_backlog_bytes"`
	DependsOn               map[string]bool   `json:"depends_on"`
	Labels                  map[string]string `json:"labels"`
}

type Probe struct {
	Command string `json:"command,omitempty"`
	Shell   string `json:"shell,omitempty"`

	URL string `json:"url,omitempty"`

	File    string  `json:"file,omitempty"`
	Pattern *Regexp `json:"pattern,omitempty"`

	Output *Regexp `json:"output,omitempty"`

	Retry *ProbeRetry `json:"retry,omitempty"`
}

func (p *Probe) Type() ProbeType {
	switch {
	case p.Command != "":
		return ProbeCommand
	case p.URL != "":
		return ProbeURL
	case p.File != "":
		return ProbeFile
	case p.Output != nil:
		return ProbeOutput
	}
	return ProbeUnknown
}

//go:generate go run golang.org/x/tools/cmd/stringer@v0.1.8 -type ProbeType

type ProbeType int

const (
	ProbeUnknown ProbeType = iota
	ProbeCommand
	ProbeURL
	ProbeFile
	ProbeOutput
)

type ProbeRetry struct {
	Delay    Duration `json:"delay"`
	MaxDelay Duration `json:"max_delay,omitempty"`
	Factor   float64  `json:"factor,omitempty"`
	Regular  bool     `json:"regular,omitempty"`
}

func (r *ProbeRetry) Strategy() retry.Strategy {
	return retry.Strategy{
		Delay:    r.Delay.D,
		MaxDelay: r.MaxDelay.D,
		Factor:   r.Factor,
		Regular:  r.Regular,
	}
}

type Regexp struct {
	R *regexp.Regexp
}

func (r *Regexp) UnmarshalJSON(data []byte) error {
	var s string
	if err := json.Unmarshal(data, &s); err != nil {
		return err
	}
	r1, err := regexp.Compile(s)
	if err != nil {
		return err
	}
	r.R = r1
	return nil
}

func (r *Regexp) MarshalJSON() ([]byte, error) {
	return json.Marshal(r.R.String())
}

type Server struct {
	Address string `json:"address"`
	Network string `json:"network"`
}

type Duration struct {
	D time.Duration
}

func (d *Duration) UnmarshalJSON(data []byte) error {
	var s string
	if err := json.Unmarshal(data, &s); err != nil {
		return err
	}
	v, err := time.ParseDuration(s)
	if err != nil {
		return err
	}
	d.D = v
	return nil
}

func (d *Duration) MarshalJSON() ([]byte, error) {
	return json.Marshal(d.D.String())
}

type CronSchedule struct {
	Schedule cron.Schedule
	String   string
}

func (sched *CronSchedule) UnmarshalJSON(data []byte) error {
	var s string
	if err := json.Unmarshal(data, &s); err != nil {
		return err
	}
	if s == "" {
		sched.Schedule = nil
		sched.String = ""
		return nil
	}
	// Note: the below options are equivalent to the cron.WithSeconds
	// scheduler option.
	parser := cron.NewParser(
		cron.Second | cron.Minute | cron.Hour | cron.Dom | cron.Month | cron.Dow | cron.Descriptor,
	)
	schedule, err := parser.Parse(s)
	if err != nil {
		return fmt.Errorf("cannot parse cron entry: %v", err)
	}
	sched.Schedule = schedule
	sched.String = s
	return nil
}

func (sched *CronSchedule) MarshalJSON() ([]byte, error) {
	return json.Marshal(sched.String)
}

type ConfigError struct {
	err error
}

func (err *ConfigError) Error() string {
	return err.err.Error()
}

// AllErrors returns information on all the errors encountered
// when parsing the configuration. It returns the empty string
// if the error wasn't because of parsing the config.
func (err *ConfigError) AllErrors() string {
	var buf strings.Builder
	var cueErr errors.Error
	if !errors.As(err.err, &cueErr) {
		return ""
	}
	errors.Print(&buf, cueErr, nil)
	return buf.String()
}

func (err *ConfigError) Unwrap() error {
	return err.err
}<|MERGE_RESOLUTION|>--- conflicted
+++ resolved
@@ -91,11 +91,7 @@
 	for _, path := range paths {
 		by, err := os.ReadFile(path)
 		if err != nil {
-<<<<<<< HEAD
-			return nil, fmt.Errorf("cannot read CUE path: %w", err)
-=======
-			return nil, fmt.Errorf("cannot read CUE file: %w", path, err)
->>>>>>> 817b1cea
+			return nil, fmt.Errorf("cannot read CUE file: %w", err)
 		}
 
 		fi, err := parser.ParseFile(path, by)
