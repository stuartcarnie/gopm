package gopm

import (
	"bytes"
	"context"
	"io"
	"log"
	"os"
	"time"

	"github.com/golang/protobuf/ptypes/empty"
	"github.com/stuartcarnie/gopm/logger"
	"github.com/stuartcarnie/gopm/process"
	"github.com/stuartcarnie/gopm/rpc"
	"golang.org/x/sync/errgroup"
	"google.golang.org/grpc/codes"
	"google.golang.org/grpc/status"
)

var _ rpc.GopmServer = (*Supervisor)(nil)

func getRpcProcessInfo(proc *process.Process) *rpc.ProcessInfo {
	return &rpc.ProcessInfo{
<<<<<<< HEAD
		Name:        proc.Name(),
		Description: proc.Description(),
		Start:       proc.StartTime().Unix(),
		Stop:        proc.StopTime().Unix(),
		Now:         time.Now().Unix(),
		State:       rpc.ProcessState(proc.State()),
		StateName:   proc.State().String(),
		SpawnErr:    "",
		ExitStatus:  int64(proc.ExitStatus()),
		Logfile:     proc.Logfile(),
		Pid:         int64(proc.Pid()),
=======
		Name:          proc.Name(),
		Description:   proc.Description(),
		Start:         proc.StartTime().Unix(),
		Stop:          proc.StopTime().Unix(),
		Now:           time.Now().Unix(),
		State:         proc.State().String(),
		SpawnErr:      "",
		ExitStatus:    int64(proc.ExitStatus()),
		Logfile:       proc.StdoutLogfile(),
		StdoutLogfile: proc.StdoutLogfile(),
		StderrLogfile: proc.StderrLogfile(),
		Pid:           int64(proc.Pid()),
>>>>>>> ef931a7f
	}
}

func (s *Supervisor) GetProcessInfo(_ context.Context, _ *empty.Empty) (*rpc.ProcessInfoResponse, error) {

	var processes rpc.ProcessInfos
	s.procMgr.ForEachProcess(func(proc *process.Process) {
		processes = append(processes, getRpcProcessInfo(proc))
	})

	processes.SortByName()
	return &rpc.ProcessInfoResponse{Processes: processes}, nil
}

func (s *Supervisor) StartProcess(_ context.Context, req *rpc.StartStopRequest) (*rpc.StartStopResponse, error) {
	procs := s.procMgr.FindMatchWithLabels(req.Name, req.Labels)
	if len(procs) <= 0 {
		return nil, status.Error(codes.NotFound, "No processes found")
	}
	for _, proc := range procs {
		proc.Start(req.Wait)
	}
	return &rpc.StartStopResponse{}, nil
}

func (s *Supervisor) StopProcess(_ context.Context, req *rpc.StartStopRequest) (*rpc.StartStopResponse, error) {
	procs := s.procMgr.FindMatchWithLabels(req.Name, req.Labels)
	if len(procs) <= 0 {
		return nil, status.Error(codes.NotFound, "No processes found")
	}
	for _, proc := range procs {
		proc.Stop(req.Wait)
	}
	return &rpc.StartStopResponse{}, nil
}

func (s *Supervisor) RestartProcess(_ context.Context, req *rpc.StartStopRequest) (*rpc.StartStopResponse, error) {
	procs := s.procMgr.FindMatchWithLabels(req.Name, req.Labels)
	if len(procs) <= 0 {
		return nil, status.Error(codes.NotFound, "No processes found")
	}
	for _, proc := range procs {
		proc.Stop(true)
		proc.Start(req.Wait)
	}
	return &rpc.StartStopResponse{}, nil
}

func (s *Supervisor) StartAllProcesses(_ context.Context, req *rpc.StartStopAllRequest) (*rpc.ProcessInfoResponse, error) {
	var (
		g     errgroup.Group
		procs []*process.Process
	)

	s.procMgr.ForEachProcess(func(p *process.Process) {
		procs = append(procs, p)
		g.Go(func() error {
			p.Start(req.Wait)
			return nil
		})
	})
	_ = g.Wait()

	var res rpc.ProcessInfoResponse
	for _, proc := range procs {
		res.Processes = append(res.Processes, getRpcProcessInfo(proc))
	}

	return &res, nil
}

func (s *Supervisor) StopAllProcesses(_ context.Context, req *rpc.StartStopAllRequest) (*rpc.ProcessInfoResponse, error) {
	var (
		g     errgroup.Group
		procs []*process.Process
	)

	s.procMgr.ForEachProcess(func(p *process.Process) {
		procs = append(procs, p)
		g.Go(func() error {
			p.Stop(req.Wait)
			return nil
		})
	})
	_ = g.Wait()

	var res rpc.ProcessInfoResponse
	for _, proc := range procs {
		res.Processes = append(res.Processes, getRpcProcessInfo(proc))
	}

	return &res, nil
}

func (s *Supervisor) Shutdown(context.Context, *empty.Empty) (*empty.Empty, error) {
	// TODO(sgc): This is not right
	s.procMgr.StopAllProcesses()
	go func() {
		time.Sleep(1 * time.Second)
		os.Exit(0)
	}()

	return &empty.Empty{}, nil
}

func (s *Supervisor) ReloadConfig(context.Context, *empty.Empty) (*rpc.ReloadConfigResponse, error) {
	err := s.Reload()
	if err != nil {
		return nil, status.Error(codes.Internal, err.Error())
	}

	return &rpc.ReloadConfigResponse{
		AddedGroup:   nil,
		ChangedGroup: nil,
		RemovedGroup: nil,
	}, nil
}

func (s *Supervisor) TailLog(req *rpc.TailLogRequest, stream rpc.Gopm_TailLogServer) error {
	procMgr := s.GetManager()
	proc := procMgr.Find(req.Name)
	if proc == nil {
		return status.Error(codes.NotFound, "Process not found")
	}

	ctx := stream.Context()
	var res rpc.TailLogResponse
	if req.BacklogLines > 0 {
		_, data := proc.OutputBacklog.Bytes()
		res.Lines = lastNLines(data, int(req.BacklogLines))
		log.Printf("lastNLlines %q -> %q", data, res.Lines)
		if err := stream.Send(&res); err != nil {
			return err
		}
		if req.NoFollow {
			return nil
		}
		// We can miss some data here because there can be a write
		// between the Bytes call above and adding the new logger.
		// TODO fix it so that we can't miss data.
	}

	pr, pw := io.Pipe()
	defer pr.Close()
	defer pw.Close()

	plog := logger.NewStdLogger(pw)
	proc.OutputLog.AddLogger(plog)
	go func() {
		<-ctx.Done()
		pr.Close()
	}()

	buf := make([]byte, 8192)
outer:
	for {
		n, err := pr.Read(buf)
		if err != nil {
			break outer
		}
		res.Lines = buf[0:n]
		if err := stream.Send(&res); err != nil {
			break outer
		}
	}
	proc.OutputLog.RemoveLogger(plog)

	return nil
}

func (s *Supervisor) SignalProcess(_ context.Context, req *rpc.SignalProcessRequest) (*empty.Empty, error) {
	procs := s.procMgr.FindMatchWithLabels(req.Name, req.Labels)
	if len(procs) <= 0 {
		return nil, status.Error(codes.NotFound, "No processes found")
	}
	sig, err := req.Signal.ToSignal()
	if err != nil {
		return nil, status.Error(codes.InvalidArgument, "Invalid signal")
	}

	for _, proc := range procs {
		// TODO(sgc): collect errors?
		_ = proc.Signal(sig)
	}

	return &empty.Empty{}, nil
}

func (s *Supervisor) SignalAllProcesses(_ context.Context, req *rpc.SignalProcessRequest) (*rpc.ProcessInfoResponse, error) {
	sig, err := req.Signal.ToSignal()
	if err != nil {
		return nil, status.Error(codes.InvalidArgument, "Invalid signal")
	}

	var res rpc.ProcessInfoResponse
	s.procMgr.ForEachProcess(func(proc *process.Process) {
		proc.Signal(sig)
		res.Processes = append(res.Processes, getRpcProcessInfo(proc))
	})

	return &res, nil
}

// lastNLines walks backwards through a buffer to identify the location of the
// newline preceeding the Nth line of the content.
func lastNLines(b []byte, n int) []byte {
	if len(b) == 0 || n <= 0 {
		return nil
	}
	// We'll count the last line as a full line even if it doesn't
	// end with a newline.
	i := len(b)
	if b[len(b)-1] == '\n' {
		i--
	}
	for nfound := 0; nfound < n; {
		nl := bytes.LastIndexByte(b[:i], '\n')
		if nl == -1 {
			return b
		}
		nfound++
		i = nl
	}
	return b[i+1:]
}<|MERGE_RESOLUTION|>--- conflicted
+++ resolved
@@ -21,32 +21,16 @@
 
 func getRpcProcessInfo(proc *process.Process) *rpc.ProcessInfo {
 	return &rpc.ProcessInfo{
-<<<<<<< HEAD
 		Name:        proc.Name(),
 		Description: proc.Description(),
 		Start:       proc.StartTime().Unix(),
 		Stop:        proc.StopTime().Unix(),
 		Now:         time.Now().Unix(),
-		State:       rpc.ProcessState(proc.State()),
-		StateName:   proc.State().String(),
+		State:       proc.State().String(),
 		SpawnErr:    "",
 		ExitStatus:  int64(proc.ExitStatus()),
 		Logfile:     proc.Logfile(),
 		Pid:         int64(proc.Pid()),
-=======
-		Name:          proc.Name(),
-		Description:   proc.Description(),
-		Start:         proc.StartTime().Unix(),
-		Stop:          proc.StopTime().Unix(),
-		Now:           time.Now().Unix(),
-		State:         proc.State().String(),
-		SpawnErr:      "",
-		ExitStatus:    int64(proc.ExitStatus()),
-		Logfile:       proc.StdoutLogfile(),
-		StdoutLogfile: proc.StdoutLogfile(),
-		StderrLogfile: proc.StderrLogfile(),
-		Pid:           int64(proc.Pid()),
->>>>>>> ef931a7f
 	}
 }
 
